/*
 *  Copyright 2018 original author or authors.
 *
 *  Licensed under the Apache License, Version 2.0 (the "License");
 *  you may not use this file except in compliance with the License.
 *  You may obtain a copy of the License at
 *
 *       http://www.apache.org/licenses/LICENSE-2.0
 *
 *  Unless required by applicable law or agreed to in writing, software
 *  distributed under the License is distributed on an "AS IS" BASIS,
 *  WITHOUT WARRANTIES OR CONDITIONS OF ANY KIND, either express or implied.
 *  See the License for the specific language governing permissions and
 *  limitations under the License.
 */

package org.springframework.cloud.gcp.pubsub.support;

import org.springframework.util.concurrent.ListenableFuture;

/**
 * An extension of {@link BasicAcknowledgeablePubsubMessage} that exposes ack ID and subscription name of the message.
 * It also allows modification of the ack deadline and acknowledgement of multiple messages at once using
 * {@link org.springframework.cloud.gcp.pubsub.core.subscriber.PubSubSubscriberOperations#ack(java.util.Collection)}.
 *
 * @author João André Martins
 * @author Mike Eltsufin
 * @author Doug Hoard
 */
public interface AcknowledgeablePubsubMessage extends BasicAcknowledgeablePubsubMessage {

	/**
	 * Accessor for the ack ID of the Pub/Sub message.
	 * @return ack ID
	 */
	String getAckId();

	/**
	 * Modify the ack deadline of the message. Once the ack deadline expires, the message is automatically nacked.
	 * @param ackDeadlineSeconds the new ack deadline in seconds. A deadline of 0 effectively nacks the message.
<<<<<<< HEAD
	 * @return ListenableFuture&lt;String&gt;
=======
	 * @since 1.1
>>>>>>> 6e5bb1b4
	 */
	ListenableFuture<String> modifyAckDeadline(int ackDeadlineSeconds);
}<|MERGE_RESOLUTION|>--- conflicted
+++ resolved
@@ -38,11 +38,8 @@
 	/**
 	 * Modify the ack deadline of the message. Once the ack deadline expires, the message is automatically nacked.
 	 * @param ackDeadlineSeconds the new ack deadline in seconds. A deadline of 0 effectively nacks the message.
-<<<<<<< HEAD
 	 * @return ListenableFuture&lt;String&gt;
-=======
 	 * @since 1.1
->>>>>>> 6e5bb1b4
 	 */
 	ListenableFuture<String> modifyAckDeadline(int ackDeadlineSeconds);
 }