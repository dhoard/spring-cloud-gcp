/*
 *  Copyright 2018 original author or authors.
 *
 *  Licensed under the Apache License, Version 2.0 (the "License");
 *  you may not use this file except in compliance with the License.
 *  You may obtain a copy of the License at
 *
 *       http://www.apache.org/licenses/LICENSE-2.0
 *
 *  Unless required by applicable law or agreed to in writing, software
 *  distributed under the License is distributed on an "AS IS" BASIS,
 *  WITHOUT WARRANTIES OR CONDITIONS OF ANY KIND, either express or implied.
 *  See the License for the specific language governing permissions and
 *  limitations under the License.
 */

package org.springframework.cloud.gcp.data.spanner.core.admin;

<<<<<<< HEAD
import java.util.ArrayList;
import java.util.HashSet;
import java.util.List;
import java.util.Set;
=======
>>>>>>> 68324e4c
import java.util.StringJoiner;

import com.google.cloud.spanner.Key;

import org.springframework.cloud.gcp.data.spanner.core.convert.ConversionUtils;
import org.springframework.cloud.gcp.data.spanner.core.convert.SpannerConverter;
import org.springframework.cloud.gcp.data.spanner.core.mapping.SpannerMappingContext;
import org.springframework.cloud.gcp.data.spanner.core.mapping.SpannerPersistentEntity;
import org.springframework.cloud.gcp.data.spanner.core.mapping.SpannerPersistentProperty;
import org.springframework.data.mapping.PropertyHandler;
import org.springframework.util.Assert;

/**
 * @author Chengyuan Zhao
 */
public class SpannerSchemaUtils {

	private final SpannerMappingContext mappingContext;

	private final SpannerConverter spannerConverter;

	public SpannerSchemaUtils(SpannerMappingContext mappingContext,
			SpannerConverter spannerConverter) {
		Assert.notNull(mappingContext,
				"A valid mapping context for Spanner is required.");
		Assert.notNull(spannerConverter,
				"A valid results mapper for Spanner is required.");
		this.mappingContext = mappingContext;
		this.spannerConverter = spannerConverter;
	}

	/**
	 * Gets the key for the given object.
	 * @param object
	 * @return
	 */
	public Key getKey(Object object) {
		SpannerPersistentEntity persistentEntity = this.mappingContext
				.getPersistentEntity(object.getClass());
		return (Key) persistentEntity.getPropertyAccessor(object)
				.getProperty(persistentEntity.getIdProperty());
	}

	/**
	 * Gets the DDL string to create the table for the given entity in Spanner. This is
	 * just one of the possible schemas that can support the given entity type. The
	 * specific schema is determined by the configured property type converters used by
	 * the read and write methods in this SpannerOperations and will be compatible with
	 * those methods.
	 * @param entityClass the entity type.
	 * @return the DDL string.
	 */
	public String getCreateTableDDLString(Class entityClass) {
		SpannerPersistentEntity spannerPersistentEntity = this.mappingContext
				.getPersistentEntity(entityClass);

		StringBuilder stringBuilder = new StringBuilder(
				"CREATE TABLE " + spannerPersistentEntity.tableName() + " ( ");

		StringJoiner columnStrings = new StringJoiner(" , ");
		spannerPersistentEntity.doWithProperties(
				(PropertyHandler<SpannerPersistentProperty>) spannerPersistentProperty -> {
<<<<<<< HEAD
					// Child entities do not directly appear as columns, but are related
					// by their primary keys
					if (ConversionUtils
							.isSpannerTableProperty(spannerPersistentProperty)) {
						return;
					}
=======
>>>>>>> 68324e4c
					columnStrings
							.add(spannerPersistentProperty.getColumnName() + " "
									+ ConversionUtils.getColumnDDLString(
											spannerPersistentProperty,
											this.spannerConverter));
				});

		stringBuilder.append(columnStrings.toString() + " ) PRIMARY KEY ( ");

		StringJoiner keyStrings = new StringJoiner(" , ");

		for (SpannerPersistentProperty keyProp : spannerPersistentEntity
				.getPrimaryKeyProperties()) {
			keyStrings.add(keyProp.getColumnName());
		}

		stringBuilder.append(keyStrings.toString() + " )");
		return stringBuilder.toString();
	}

	/**
<<<<<<< HEAD
	 * Gets a list of DDL strings to create the tables rooted at the given entity class.
	 * The DDL-create strings are ordered in the list starting with the given root class
	 * and are topologically sorted.
	 * @param entityClass
	 * @return
	 */
	public List<String> getCreateTableDDLStringsForHierarchy(Class entityClass) {
		List<String> ddlStrings = new ArrayList<>();
		getCreateTableDDLStringsForHierarchy(null, entityClass, ddlStrings,
				new HashSet<>());
		return ddlStrings;
	}

	private void getCreateTableDDLStringsForHierarchy(String parentTable,
			Class entityClass, List<String> ddlStrings, Set<Class> seenClasses) {
		if (seenClasses.contains(entityClass)) {
			return;
		}
		ddlStrings.add(getCreateTableDDLString(entityClass) + (parentTable == null ? ""
				: ", INTERLEAVE IN PARENT " + parentTable + " ON DELETE CASCADE"));
		SpannerPersistentEntity spannerPersistentEntity = this.mappingContext
				.getPersistentEntity(entityClass);
		spannerPersistentEntity.doWithProperties(
				(PropertyHandler<SpannerPersistentProperty>) spannerPersistentProperty -> ConversionUtils
						.applyIfChildEntityType(spannerPersistentProperty, childType -> {
							getCreateTableDDLStringsForHierarchy(
									spannerPersistentEntity.tableName(), childType,
									ddlStrings, seenClasses);
							return null;
						}));
		seenClasses.add(entityClass);
	}

	/**
=======
>>>>>>> 68324e4c
	 * Gets the DDL string to drop the table for the given entity in Spanner.
	 * @param entityClass the entity type.
	 * @return the DDL string.
	 */
	public String getDropTableDDLString(Class entityClass) {
		return "DROP TABLE "
				+ this.mappingContext.getPersistentEntity(entityClass).tableName();
	}
<<<<<<< HEAD

	/**
	 * Gets the DDL strings to drop the tables of this entity and all of its sub-entities.
	 * The list is given in reverse topological sort, since parent tables cannot be
	 * dropped before their children tables.
	 * @param entityClass the root entity whose table to drop
	 * @return the list of drop DDL strings
	 */
	public List<String> getDropTableDDLStringsForHierarchy(Class entityClass) {
		List<String> ddlStrings = new ArrayList<>();
		getDropTableDDLStringsForHierarchy(entityClass, ddlStrings, new HashSet<>());
		return ddlStrings;
	}

	private void getDropTableDDLStringsForHierarchy(Class entityClass,
			List<String> dropStrings, Set<Class> seenClasses) {
		if (seenClasses.contains(entityClass)) {
			return;
		}
		seenClasses.add(entityClass);
		dropStrings.add(0, getDropTableDDLString(entityClass));
		SpannerPersistentEntity spannerPersistentEntity = this.mappingContext
				.getPersistentEntity(entityClass);
		spannerPersistentEntity.doWithProperties(
				(PropertyHandler<SpannerPersistentProperty>) spannerPersistentProperty -> ConversionUtils
						.applyIfChildEntityType(spannerPersistentProperty, childType -> {
							getDropTableDDLStringsForHierarchy(childType, dropStrings,
									seenClasses);
							return null;
						}));
	}
=======
>>>>>>> 68324e4c
}<|MERGE_RESOLUTION|>--- conflicted
+++ resolved
@@ -16,13 +16,10 @@
 
 package org.springframework.cloud.gcp.data.spanner.core.admin;
 
-<<<<<<< HEAD
 import java.util.ArrayList;
 import java.util.HashSet;
 import java.util.List;
 import java.util.Set;
-=======
->>>>>>> 68324e4c
 import java.util.StringJoiner;
 
 import com.google.cloud.spanner.Key;
@@ -36,6 +33,8 @@
 import org.springframework.util.Assert;
 
 /**
+ *	Contains functions related to the table schema of entities.
+ *
  * @author Chengyuan Zhao
  */
 public class SpannerSchemaUtils {
@@ -85,15 +84,12 @@
 		StringJoiner columnStrings = new StringJoiner(" , ");
 		spannerPersistentEntity.doWithProperties(
 				(PropertyHandler<SpannerPersistentProperty>) spannerPersistentProperty -> {
-<<<<<<< HEAD
 					// Child entities do not directly appear as columns, but are related
 					// by their primary keys
 					if (ConversionUtils
 							.isSpannerTableProperty(spannerPersistentProperty)) {
 						return;
 					}
-=======
->>>>>>> 68324e4c
 					columnStrings
 							.add(spannerPersistentProperty.getColumnName() + " "
 									+ ConversionUtils.getColumnDDLString(
@@ -115,7 +111,6 @@
 	}
 
 	/**
-<<<<<<< HEAD
 	 * Gets a list of DDL strings to create the tables rooted at the given entity class.
 	 * The DDL-create strings are ordered in the list starting with the given root class
 	 * and are topologically sorted.
@@ -150,8 +145,6 @@
 	}
 
 	/**
-=======
->>>>>>> 68324e4c
 	 * Gets the DDL string to drop the table for the given entity in Spanner.
 	 * @param entityClass the entity type.
 	 * @return the DDL string.
@@ -160,7 +153,6 @@
 		return "DROP TABLE "
 				+ this.mappingContext.getPersistentEntity(entityClass).tableName();
 	}
-<<<<<<< HEAD
 
 	/**
 	 * Gets the DDL strings to drop the tables of this entity and all of its sub-entities.
@@ -192,6 +184,4 @@
 							return null;
 						}));
 	}
-=======
->>>>>>> 68324e4c
 }