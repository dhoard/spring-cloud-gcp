--- conflicted
+++ resolved
@@ -172,19 +172,6 @@
 					String segment = part.getProperty().getSegment();
 					String tag = "tag" + tags.size();
 					tags.add(tag);
-<<<<<<< HEAD
-
-					SpannerPersistentProperty spannerPersistentProperty = persistentEntity
-							.getPersistentProperty(segment);
-
-					if (spannerPersistentProperty.isEmbedded()) {
-						throw new SpannerDataException(
-								"Embedded class properties are not currently supported in query method names: "
-										+ segment);
-					}
-
-					String andString = spannerPersistentProperty.getColumnName();
-=======
 					String andString = persistentEntity.getPersistentProperty(segment)
 							.getColumnName();
 					String insertedTag = "@" + tag;
@@ -199,7 +186,17 @@
 										+ " check that the column is the STRING or BYTES Cloud Spanner "
 										+ " type supported for ignoring case.");
 					}
->>>>>>> f9160ab6
+
+					SpannerPersistentProperty spannerPersistentProperty = persistentEntity
+							.getPersistentProperty(segment);
+
+					if (spannerPersistentProperty.isEmbedded()) {
+						throw new SpannerDataException(
+								"Embedded class properties are not currently supported in query method names: "
+										+ segment);
+					}
+
+					String andString = spannerPersistentProperty.getColumnName();
 
 					switch (part.getType()) {
 					case LIKE:
