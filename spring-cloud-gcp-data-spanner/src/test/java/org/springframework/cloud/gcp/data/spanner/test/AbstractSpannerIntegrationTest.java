--- conflicted
+++ resolved
@@ -18,7 +18,11 @@
 
 import java.util.Arrays;
 import java.util.List;
+import java.util.stream.Stream;
+import java.util.stream.StreamSupport;
 
+import com.google.cloud.spanner.DatabaseAdminClient;
+import com.google.cloud.spanner.DatabaseId;
 import org.junit.After;
 import org.junit.Before;
 import org.junit.BeforeClass;
@@ -26,21 +30,21 @@
 import org.springframework.beans.factory.annotation.Autowired;
 import org.springframework.beans.factory.config.ConfigurableListableBeanFactory;
 import org.springframework.beans.factory.support.DefaultListableBeanFactory;
-<<<<<<< HEAD
-import org.springframework.boot.test.context.SpringBootTest;
 import org.springframework.cloud.gcp.data.spanner.core.SpannerOperations;
 import org.springframework.cloud.gcp.data.spanner.core.admin.SpannerSchemaUtils;
-=======
 import org.springframework.cloud.gcp.data.spanner.core.admin.SpannerDatabaseAdminTemplate;
 import org.springframework.cloud.gcp.data.spanner.core.mapping.SpannerPersistentEntity;
 import org.springframework.cloud.gcp.data.spanner.core.mapping.SpannerPersistentEntityImpl;
->>>>>>> 2356584f
 import org.springframework.cloud.gcp.data.spanner.test.domain.Trade;
 import org.springframework.context.ApplicationContext;
 import org.springframework.context.ConfigurableApplicationContext;
+import org.springframework.data.util.TypeInformation;
+import org.springframework.test.context.ContextConfiguration;
 
 import static org.hamcrest.Matchers.is;
 import static org.junit.Assume.assumeThat;
+import static org.mockito.Mockito.mock;
+import static org.mockito.Mockito.when;
 
 /**
  * This class provides the foundation for the integration test framework for Spanner. Its
@@ -69,23 +73,16 @@
  * @author Balint Pato
  * @author Chengyuan Zhao
  */
-@SpringBootTest(classes = { IntegrationTestConfiguration.class })
+@ContextConfiguration(classes = { IntegrationTestConfiguration.class })
 public abstract class AbstractSpannerIntegrationTest {
 
 	private static final String TABLE_NAME_SUFFIX_BEAN_NAME = "tableNameSuffix";
 
 	@Autowired
-<<<<<<< HEAD
 	protected SpannerOperations spannerOperations;
 
 	@Autowired
-	protected DatabaseAdminClient databaseAdminClient;
-
-	@Autowired
-	protected DatabaseId databaseId;
-=======
 	SpannerDatabaseAdminTemplate spannerDatabaseAdminTemplate;
->>>>>>> 2356584f
 
 	@Autowired
 	protected ApplicationContext applicationContext;
@@ -122,27 +119,12 @@
 				.getBeanFactory();
 		beanFactory.registerSingleton("tableNameSuffix", this.tableNameSuffix);
 
-<<<<<<< HEAD
-		if (!hasDatabaseDefined(instanceId, database)) {
-			this.databaseAdminClient
-					.createDatabase(instanceId, database, createSchemaStatements())
-					.waitFor();
-=======
 		if (!this.spannerDatabaseAdminTemplate.databaseExists()) {
->>>>>>> 2356584f
 			System.out.println(
-					this.getClass() + " - Integration database created with schema: "
-							+ createSchemaStatements());
+					this.getClass() + " - Integration database created with schema: " + createSchemaStatements());
 		}
 		else {
-<<<<<<< HEAD
-			this.databaseAdminClient.updateDatabaseDdl(instanceId, database,
-					createSchemaStatements(), null).waitFor();
-			System.out.println(
-					this.getClass() + " - schema created: " + createSchemaStatements());
-=======
 			System.out.println(this.getClass() + " - schema created: " + createSchemaStatements());
->>>>>>> 2356584f
 		}
 		this.spannerDatabaseAdminTemplate.executeDdlStrings(createSchemaStatements(),
 				true);
@@ -165,19 +147,9 @@
 			if (this.setupFailed) {
 				return;
 			}
-<<<<<<< HEAD
-			String instanceId = this.databaseId.getInstanceId().getInstance();
-			String database = this.databaseId.getDatabase();
-			if (hasDatabaseDefined(instanceId, database)) {
-				this.databaseAdminClient.updateDatabaseDdl(instanceId, database,
-						dropSchemaStatements(), null).waitFor();
-				System.out.println("Integration database cleaned up!");
-			}
-=======
 			this.spannerDatabaseAdminTemplate.executeDdlStrings(dropSchemaStatements(),
 					false);
 			System.out.println("Integration database cleaned up!");
->>>>>>> 2356584f
 		}
 		finally {
 			// we need to remove the extra bean created even if there is a failure at
@@ -187,14 +159,4 @@
 			beanFactory.destroySingleton(TABLE_NAME_SUFFIX_BEAN_NAME);
 		}
 	}
-<<<<<<< HEAD
-
-	private boolean hasDatabaseDefined(String instanceId, String database) {
-		Stream<String> databaseNames = StreamSupport.stream(this.databaseAdminClient
-				.listDatabases(instanceId).getValues().spliterator(), false)
-				.map(d -> d.getId().getDatabase());
-		return databaseNames.anyMatch(database::equals);
-	}
-=======
->>>>>>> 2356584f
 }