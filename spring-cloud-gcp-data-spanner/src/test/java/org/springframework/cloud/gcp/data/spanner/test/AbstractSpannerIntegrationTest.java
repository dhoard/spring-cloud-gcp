--- conflicted
+++ resolved
@@ -25,15 +25,9 @@
 import org.springframework.beans.factory.annotation.Autowired;
 import org.springframework.beans.factory.config.ConfigurableListableBeanFactory;
 import org.springframework.beans.factory.support.DefaultListableBeanFactory;
-<<<<<<< HEAD
 import org.springframework.cloud.gcp.data.spanner.core.SpannerOperations;
 import org.springframework.cloud.gcp.data.spanner.core.admin.SpannerDatabaseAdminTemplate;
 import org.springframework.cloud.gcp.data.spanner.core.admin.SpannerSchemaUtils;
-=======
-import org.springframework.cloud.gcp.data.spanner.core.admin.SpannerDatabaseAdminTemplate;
-import org.springframework.cloud.gcp.data.spanner.core.mapping.SpannerPersistentEntity;
-import org.springframework.cloud.gcp.data.spanner.core.mapping.SpannerPersistentEntityImpl;
->>>>>>> 62c8daee
 import org.springframework.cloud.gcp.data.spanner.test.domain.Trade;
 import org.springframework.context.ApplicationContext;
 import org.springframework.context.ConfigurableApplicationContext;
@@ -43,12 +37,12 @@
 import static org.junit.Assume.assumeThat;
 
 /**
- * This class provides the foundation for the integration test framework for Spanner. Its
- * responsibilities:
+ * This class provides the foundation for the integration test framework for Spanner.
+ * Its responsibilities:
  * <ul>
- * <li>initializes the Spring application context</li>
- * <li>sets up the database schema</li>
- * <li>manages table suffix generation so that parallel test cases don't collide</li>
+ *   <li>initializes the Spring application context</li>
+ *   <li>sets up the database schema</li>
+ *   <li>manages table suffix generation so that parallel test cases don't collide</li>
  * </ul>
  * <p>
  * Prerequisites for running integration tests:
@@ -59,11 +53,11 @@
  * <code>test.integration.spanner.instance</code>
  * </p>
  * <p>
- * Within the <code>integration-instance</code> instance, the tests rely on a single
- * database for tests, <code>integration-db</code>. This is automatically created, if
- * doesn't exist. The tables are generated to have a unique suffix, which is updated on
- * the entity annotations as well dynamically to avoid collisions of multiple parallel
- * tests running against the same instance.
+ * Within the <code>integration-instance</code> instance, the tests rely on a single database for
+ * tests, <code>integration-db</code>. This is automatically created, if doesn't exist.
+ * The tables are generated to have a unique suffix, which is updated on the entity
+ * annotations as well dynamically to avoid collisions of multiple parallel tests running
+ * against the same instance.
  * </p>
  *
  * @author Balint Pato
@@ -75,14 +69,10 @@
 	private static final String TABLE_NAME_SUFFIX_BEAN_NAME = "tableNameSuffix";
 
 	@Autowired
-<<<<<<< HEAD
 	protected SpannerOperations spannerOperations;
 
 	@Autowired
 	protected SpannerDatabaseAdminTemplate spannerDatabaseAdminTemplate;
-=======
-	SpannerDatabaseAdminTemplate spannerDatabaseAdminTemplate;
->>>>>>> 62c8daee
 
 	@Autowired
 	protected ApplicationContext applicationContext;
@@ -143,20 +133,15 @@
 			if (this.setupFailed) {
 				return;
 			}
-<<<<<<< HEAD
 			this.spannerDatabaseAdminTemplate
 					.executeDdlStrings(
 							this.spannerSchemaUtils
 									.getDropTableDDLStringsForHierarchy(Trade.class),
-=======
-			this.spannerDatabaseAdminTemplate.executeDdlStrings(dropSchemaStatements(),
->>>>>>> 62c8daee
 					false);
 			System.out.println("Integration database cleaned up!");
 		}
 		finally {
-			// we need to remove the extra bean created even if there is a failure at
-			// startup
+			// we need to remove the extra bean created even if there is a failure at startup
 			DefaultListableBeanFactory beanFactory = (DefaultListableBeanFactory) this.applicationContext
 					.getAutowireCapableBeanFactory();
 			beanFactory.destroySingleton(TABLE_NAME_SUFFIX_BEAN_NAME);
