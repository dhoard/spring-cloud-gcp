/*
 *  Copyright 2018 original author or authors.
 *
 *  Licensed under the Apache License, Version 2.0 (the "License");
 *  you may not use this file except in compliance with the License.
 *  You may obtain a copy of the License at
 *
 *       http://www.apache.org/licenses/LICENSE-2.0
 *
 *  Unless required by applicable law or agreed to in writing, software
 *  distributed under the License is distributed on an "AS IS" BASIS,
 *  WITHOUT WARRANTIES OR CONDITIONS OF ANY KIND, either express or implied.
 *  See the License for the specific language governing permissions and
 *  limitations under the License.
 */

package org.springframework.cloud.gcp.data.spanner.test;

import java.util.List;

import org.junit.After;
import org.junit.Before;
import org.junit.BeforeClass;

import org.springframework.beans.factory.annotation.Autowired;
import org.springframework.beans.factory.config.ConfigurableListableBeanFactory;
import org.springframework.beans.factory.support.DefaultListableBeanFactory;
import org.springframework.cloud.gcp.data.spanner.core.SpannerOperations;
import org.springframework.cloud.gcp.data.spanner.core.admin.SpannerDatabaseAdminTemplate;
import org.springframework.cloud.gcp.data.spanner.core.admin.SpannerSchemaUtils;
import org.springframework.cloud.gcp.data.spanner.test.domain.Trade;
import org.springframework.context.ApplicationContext;
import org.springframework.context.ConfigurableApplicationContext;
import org.springframework.test.context.ContextConfiguration;

import static org.hamcrest.Matchers.is;
import static org.junit.Assume.assumeThat;

/**
 * This class provides the foundation for the integration test framework for Spanner. Its
 * responsibilities:
 * <ul>
 * <li>initializes the Spring application context</li>
 * <li>sets up the database schema</li>
 * <li>manages table suffix generation so that parallel test cases don't collide</li>
 * </ul>
 * <p>
 * Prerequisites for running integration tests:
 *
 * For Spanner integration tests, you will need to have an instance predefined, everything
 * else is generated. The instance by default is "integration-instance", which can be
 * overriden in <code>src/test/resources/application-test.properties</code>, the property:
 * <code>test.integration.spanner.instance</code>
 * </p>
 * <p>
 * Within the <code>integration-instance</code> instance, the tests rely on a single
 * database for tests, <code>integration-db</code>. This is automatically created, if
 * doesn't exist. The tables are generated to have a unique suffix, which is updated on
 * the entity annotations as well dynamically to avoid collisions of multiple parallel
 * tests running against the same instance.
 * </p>
 *
 * @author Balint Pato
 * @author Chengyuan Zhao
 */
@ContextConfiguration(classes = { IntegrationTestConfiguration.class })
public abstract class AbstractSpannerIntegrationTest {

	private static final String TABLE_NAME_SUFFIX_BEAN_NAME = "tableNameSuffix";

	@Autowired
	protected SpannerOperations spannerOperations;

	@Autowired
	protected SpannerDatabaseAdminTemplate spannerDatabaseAdminTemplate;

	@Autowired
	protected ApplicationContext applicationContext;

	@Autowired
	SpannerSchemaUtils mappingSchemaGenerator;

	protected String tableNameSuffix;

	private boolean setupFailed;

	@BeforeClass
	public static void checkToRun() {
		assumeThat(
				"Spanner integration tests are disabled. Please use '-Dit.spanner=true' "
						+ "to enable them. ",
				System.getProperty("it.spanner"), is("true"));
	}

	@Before
	public void setup() {
		try {
			createDatabaseWithSchema();
		}
		catch (Exception e) {
			this.setupFailed = true;
			throw e;
		}
	}

	protected void createDatabaseWithSchema() {
		this.tableNameSuffix = String.valueOf(System.currentTimeMillis());
		ConfigurableListableBeanFactory beanFactory = ((ConfigurableApplicationContext) this.applicationContext)
				.getBeanFactory();
		beanFactory.registerSingleton("tableNameSuffix", this.tableNameSuffix);

		if (!this.spannerDatabaseAdminTemplate.databaseExists()) {
			System.out.println(
					this.getClass() + " - Integration database created with schema: " + createSchemaStatements());
		}
		else {
			System.out.println(this.getClass() + " - schema created: " + createSchemaStatements());
		}
		this.spannerDatabaseAdminTemplate.executeDdlStrings(createSchemaStatements(),
				true);
	}

	protected List<String> createSchemaStatements() {
		return this.mappingSchemaGenerator
				.getCreateTableDDLStringsForHierarchy(Trade.class);
	}

	@After
	public void clean() {
		try {
			// this is to reduce duplicated errors reported by surefire plugin
			if (this.setupFailed) {
				return;
			}
<<<<<<< HEAD
			this.spannerDatabaseAdminTemplate
					.executeDDLStrings(
							this.mappingSchemaGenerator
									.getDropTableDDLStringsForHierarchy(Trade.class),
=======
			this.spannerDatabaseAdminTemplate.executeDdlStrings(dropSchemaStatements(),
>>>>>>> 2356584f
					false);
			System.out.println("Integration database cleaned up!");
		}
		finally {
			// we need to remove the extra bean created even if there is a failure at
			// startup
			DefaultListableBeanFactory beanFactory = (DefaultListableBeanFactory) this.applicationContext
					.getAutowireCapableBeanFactory();
			beanFactory.destroySingleton(TABLE_NAME_SUFFIX_BEAN_NAME);
		}
	}
}<|MERGE_RESOLUTION|>--- conflicted
+++ resolved
@@ -132,14 +132,10 @@
 			if (this.setupFailed) {
 				return;
 			}
-<<<<<<< HEAD
 			this.spannerDatabaseAdminTemplate
-					.executeDDLStrings(
+					.executeDdlStrings(
 							this.mappingSchemaGenerator
 									.getDropTableDDLStringsForHierarchy(Trade.class),
-=======
-			this.spannerDatabaseAdminTemplate.executeDdlStrings(dropSchemaStatements(),
->>>>>>> 2356584f
 					false);
 			System.out.println("Integration database cleaned up!");
 		}
