--- conflicted
+++ resolved
@@ -44,16 +44,16 @@
  * <li>sets up the database schema</li>
  * <li>manages table suffix generation so that parallel test cases don't collide</li>
  * </ul>
+ * <p>
+ * Prerequisites for running integration tests:
  *
- * <p>Prerequisites for running integration tests:
- *
- * <p>For Spanner integration tests, you will need to have an instance predefined, everything
+ * For Spanner integration tests, you will need to have an instance predefined, everything
  * else is generated. The instance by default is "integration-instance", which can be
  * overriden in <code>src/test/resources/application-test.properties</code>, the property:
  * <code>test.integration.spanner.instance</code>
  * </p>
- *
- * <p>Within the <code>integration-instance</code> instance, the tests rely on a single
+ * <p>
+ * Within the <code>integration-instance</code> instance, the tests rely on a single
  * database for tests, <code>integration-db</code>. This is automatically created, if
  * doesn't exist. The tables are generated to have a unique suffix, which is updated on
  * the entity annotations as well dynamically to avoid collisions of multiple parallel
@@ -70,12 +70,9 @@
 
 	@Autowired
 	protected SpannerOperations spannerOperations;
-<<<<<<< HEAD
 
 	@Autowired
 	protected SpannerDatabaseAdminTemplate spannerDatabaseAdminTemplate;
-=======
->>>>>>> 1ff7de57
 
 	@Autowired
 	protected ApplicationContext applicationContext;
@@ -84,12 +81,6 @@
 	SpannerSchemaUtils spannerSchemaUtils;
 
 	protected String tableNameSuffix;
-
-	@Autowired
-	SpannerDatabaseAdminTemplate spannerDatabaseAdminTemplate;
-
-	@Autowired
-	SpannerSchemaUtils spannerSchemaUtils;
 
 	private boolean setupFailed;
 
@@ -124,26 +115,15 @@
 							+ createSchemaStatements());
 		}
 		else {
-			System.out.println(
-					this.getClass() + " - schema created: " + createSchemaStatements());
+			System.out.println(this.getClass() + " - schema created: " + createSchemaStatements());
 		}
 		this.spannerDatabaseAdminTemplate.executeDdlStrings(createSchemaStatements(),
 				true);
 	}
 
 	protected List<String> createSchemaStatements() {
-<<<<<<< HEAD
 		return this.spannerSchemaUtils
 				.getCreateTableDDLStringsForHierarchy(Trade.class);
-=======
-		return Arrays
-				.asList(this.spannerSchemaUtils.getCreateTableDDLString(Trade.class));
-	}
-
-	protected Iterable<String> dropSchemaStatements() {
-		return Arrays
-				.asList(this.spannerSchemaUtils.getDropTableDDLString(Trade.class));
->>>>>>> 1ff7de57
 	}
 
 	@After
@@ -161,8 +141,7 @@
 			System.out.println("Integration database cleaned up!");
 		}
 		finally {
-			// we need to remove the extra bean created even if there is a failure at
-			// startup
+			// we need to remove the extra bean created even if there is a failure at startup
 			DefaultListableBeanFactory beanFactory = (DefaultListableBeanFactory) this.applicationContext
 					.getAutowireCapableBeanFactory();
 			beanFactory.destroySingleton(TABLE_NAME_SUFFIX_BEAN_NAME);
